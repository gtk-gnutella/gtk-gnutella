--- conflicted
+++ resolved
@@ -588,14 +588,8 @@
 	orig_key = hash_list_remove(hc->hostlist, host);
 	g_assert(orig_key);
 
-<<<<<<< HEAD
     if (hc->mass_update == 0)
 		gnet_prop_decr_guint32(hc->hosts_in_catcher);
-=======
-    if (hc->mass_update == 0) {
-		gnet_prop_decr_guint32(hc->hosts_in_catcher);
-    }
->>>>>>> fa49b924
 
 	hc->dirty = TRUE;
 	hcache_ht_remove(hc->class, host);
@@ -994,14 +988,8 @@
     hc->misses++;
 	hc->dirty = TRUE;
 
-<<<<<<< HEAD
     if (hc->mass_update == 0)
 		gnet_prop_incr_guint32(hc->hosts_in_catcher);
-=======
-    if (hc->mass_update == 0) {
-	    gnet_prop_incr_guint32(hc->hosts_in_catcher);
-    }
->>>>>>> fa49b924
 
     hcache_prune(hc->type);
     hcache_update_low_on_pongs();
